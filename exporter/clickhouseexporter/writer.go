--- conflicted
+++ resolved
@@ -126,19 +126,8 @@
 
 func (w *SpanWriter) writeIndexBatch(batchSpans []*Span) error {
 
-<<<<<<< HEAD
 	ctx := context.Background()
 	statement, err := w.db.PrepareBatch(ctx, fmt.Sprintf("INSERT INTO %s", w.indexTable))
-=======
-	defer func() {
-		if !commited {
-			// Clickhouse does not support real rollback
-			_ = tx.Rollback()
-		}
-	}()
-
-	statement, err := tx.Prepare(fmt.Sprintf("INSERT INTO %s (timestamp, traceID, spanID, parentSpanID, serviceName, name, kind, durationNano, tags, tagsKeys, tagsValues, statusCode, references, externalHttpMethod, externalHttpUrl, component, dbSystem, dbName, dbOperation, peerService, events, httpUrl, httpMethod, httpHost, httpRoute, httpCode, msgSystem, msgOperation, hasError) VALUES (?, ?, ?, ?, ?, ?, ?, ?, ?, ?, ?, ?, ?, ?, ?, ?, ?, ?, ?, ?, ?, ?, ?, ?, ?, ?, ?, ?, ?)", w.indexTable))
->>>>>>> 7d431c55
 	if err != nil {
 		return err
 	}
@@ -173,11 +162,8 @@
 			span.HttpCode,
 			span.MsgSystem,
 			span.MsgOperation,
-<<<<<<< HEAD
+			span.HasError,
 			span.TagMap,
-=======
-			span.HasError,
->>>>>>> 7d431c55
 		)
 		if err != nil {
 			return err
