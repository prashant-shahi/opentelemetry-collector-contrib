--- conflicted
+++ resolved
@@ -121,7 +121,6 @@
 		if k == "http.status_code" {
 			span.StatusCode = v.IntVal()
 		}
-<<<<<<< HEAD
 		if k == "http.url" && span.Kind == 3 {
 			value := v.StringVal()
 
@@ -131,10 +130,7 @@
 			}
 
 			span.ExternalHttpUrl = value
-=======
-		if k == "http.url" && span.Kind == 2 {
-			span.ExternalHttpUrl = v.StringVal()
->>>>>>> 65ac4f3d
+
 		}
 		if k == "http.method" && span.Kind == 2 {
 			span.ExternalHttpMethod = v.StringVal()
